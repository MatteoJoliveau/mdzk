--- conflicted
+++ resolved
@@ -30,48 +30,24 @@
 # See more keys and their definitions at https://doc.rust-lang.org/cargo/reference/manifest.html
 
 [dependencies]
-<<<<<<< HEAD
-anyhow = "1.0.55"
-chrono = "0.4.19"
-futures-util = "0.3.21"
-gray_matter = "0.2.1"
-handlebars = "4.2.1"
-=======
 anyhow = "1.0.53"
 chrono = "0.4.19"
 futures-util = "0.3.21"
 gray_matter = "0.2.1"
->>>>>>> 20084c29
 ignore = "0.4.18"
 pest = "2.1.3"
 pest_derive = "2.1.0"
 pulldown-cmark = { version = "0.9.1", default-features = false, features = ["simd"] }
-<<<<<<< HEAD
-regex = "1.5.4"
-serde = "1.0.136"
-serde_json = "1.0.79"
-structopt = "0.3.26"
-toml = "0.5.8"
-
-# Feature: Search
-ammonia = "3.1.4"
-elasticlunr-rs = { version = "2.3.14", default-features = false }
-
-# Feature: Serve
-tokio = { version = "1.17.0", default-features = false, features = ["macros", "rt-multi-thread"] }
-warp = { version = "0.3.2", default-features = false, features = ["websocket"] }
-=======
 serde = "1.0.136"
 serde_json = "1.0.79"
 thiserror = "1.0.30"
 
 [features]
-nightly = []
+test = []
 
 [dev-dependencies]
-mdzk = { path = ".", features = ["nightly"] }
+mdzk = { path = ".", features = ["test"] }
 
 [profile.release]
 lto = true
-codegen-units = 1
->>>>>>> 20084c29
+codegen-units = 1